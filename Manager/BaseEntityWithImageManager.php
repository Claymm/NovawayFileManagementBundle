<?php

namespace Novaway\Bundle\FileManagementBundle\Manager;

use Symfony\Component\HttpFoundation\Request;
use Novaway\Bundle\FileManagementBundle\Entity\BaseEntityWithFile;

use PHPImageWorkshop\ImageWorkshop;


/**
 * Novaway\Bundle\FileManagementBundle\Manager\BaseEntityWithFileManager
 *
 * Extend your managers with this class to add File management.
 */
class BaseEntityWithImageManager extends BaseEntityWithFileManager
{
    private $imageFormatDefinition;

    private $imageFormatChoices;

    private $defaultConf;

    /**
     * The manager constructor
     *
     * @param array  $arrayFilepath  Associative array containing the file
     *                               path for each property of the managed
     *                               entity. This array must also contain a
     *                               'root' and a 'web' path.
     * @param mixed  $entityManager  The entity manager used to persist
     *                               and save data.
     */
    public function __construct($arrayFilepath, $entityManager, $imageFormatDefinition, $imageFormatChoices)
    {
<<<<<<< HEAD
     parent::__construct($arrayFilepath, $entityManager);
     $this->imageFormatDefinition = $imageFormatDefinition;
     $this->imageFormatChoices = $imageFormatChoices;
     $this->defaultConf = array(
        'fallback' => array('size' => 0, 'width' => null, 'height' => null, 'crop' => false, 'quality' => 75, 'enlarge' => false),
=======
       parent::__construct($arrayFilepath, $entityManager);
       $this->imageFormatDefinition = $imageFormatDefinition;
       $this->imageFormatChoices = $imageFormatChoices;
       $this->defaultConf = array(
        'fallback' => array('size' => 0, 'width' => null, 'height' => null, 'crop' => false, 'quality' => 75),
>>>>>>> 6dc433ff
        'original' => array('quality' => 95),
        'thumbnail' => array('size' => 100, 'crop' => true),
        );
   }

   private function transformPathWithFormat($path, $format){
    return str_replace('{-imgformat-}', $format, $path);
}


    /**
     * Returns the absolute (root) filepath of a property for a specific entity
     *
     * @param  mixed   $entity        The current entity
     * @param  string  $propertyName  The property matching the file
     *
     * @return string  The absolute filepath
     */
    public function getFileAbsolutePath(BaseEntityWithFile $entity, $propertyName, $format = null)
    {
        if($format){
            return $this->transformPathWithFormat(
                parent::getFileAbsolutePath($entity, $propertyName),
                $format);
        } else {
            return parent::getFileAbsolutePath($entity, $propertyName);
        }
    }

    /**
     * Returns the relative (web) filepath of a property for a specific entity
     *
     * @param  mixed   $entity        The current entity
     * @param  string  $propertyName  The property matching the file
     *
     * @return string  The relative filepath
     */
    public function getFileWebPath(BaseEntityWithFile $entity, $propertyName, $format = null)
    {
        if($format){
            return $this->transformPathWithFormat(
                parent::getFileWebPath($entity, $propertyName),
                $format);
        } else {
            return parent::getFileWebPath($entity, $propertyName);
        }
    }

    /**
     * Builds the destination path for a file
     *
     * @param  BaseEntityWithFile $entity       The entity of the file
     * @param  string             $propertyName The file property
     * @param  string             $format       The image format
     *
     * @return string The complete file path
     */
    protected function buildDestination(BaseEntityWithFile $entity, $propertyName, $sourceFilepath = null, $format = null)
    {
        if($format){
            return $this->transformPathWithFormat(
                parent::buildDestination($entity, $propertyName, $sourceFilepath),
                $format);
        } else {
            return parent::buildDestination($entity, $propertyName, $sourceFilepath);
        }
    }

    /**
     * Move the file from temp upload to expected path.
     *
     * @param  BaseEntityWithFile   $entity             The entity associated to the file
     * @param  string               $propertyName       The property associated to the file
     * @param  string               $fileDestination    The relative directory where
     *                                                  the file will be stored
     * @param   array               $callbackElementArray   Values that will be used for callback
     *
     * @return boolean              TRUE if file move successfully, FALSE otherwise
     */
    protected function fileMove(BaseEntityWithFile $entity, $propertyName, $fileDestination)
    {
        $propertyGetter = $this->getter($propertyName);
        $propertySetter = $this->setter($propertyName);

        // the file property can be empty if the field is not required
        if (null === $entity->$propertyGetter()) {
            return false;
        }

        $fileDestinationAbsolute = sprintf('%s%s', $this->rootPath, $fileDestination);
        if(preg_match('#(.+)/([^/.]+).([A-Z]{3,5})#i', $fileDestinationAbsolute, $destMatch)) {

            $tmpDir = sprintf('%s%s', $this->rootPath, 'tmp');
            $tmpName = uniqid().rand(0,999).'.'.$destMatch[3];
            $tmpPath = $tmpDir.'/'.$tmpName;

            $entity->$propertyGetter()->move($tmpDir,$tmpName);

            foreach ($this->imageFormatChoices[$propertyName] as $format) {
<<<<<<< HEAD
                $layer = new ImageWorkshop(array('imageFromPath' => $tmpPath));
                $confPerso = isset($this->imageFormatDefinition[$format]) ? $this->imageFormatDefinition[$format] : null;
                $confDefault = isset($this->defaultConf[$format]) ? $this->defaultConf[$format] : null;
                $confFallback = $this->defaultConf['fallback'];
                $destPathWithFormat = $this->transformPathWithFormat($fileDestinationAbsolute, $format);
                $dim = array();

                foreach (array_keys($confFallback) as $key) {
                    $dim[$key] = ($confPerso && isset($confPerso[$key])) ?
                    $confPerso[$key] :
                    (($confDefault && isset($confDefault[$key])) ? $confDefault[$key] : $confFallback[$key]);
                }

                if($dim['size'] > 0){
                    if($dim['enlarge'] || $layer->getWidth() > $dim['size'] || $layer->getHeight() > $dim['size']) {
                        if($dim['crop']) {
                            $layer->resizeByNarrowSideInPixel($dim['size'], true);
                        }
                        else {
                            $layer->resizeByLargestSideInPixel($dim['size'], true);
                        }
                    }
                } elseif($dim['width'] != null || $dim['height'] != null) {
                    if($dim['enlarge'] || $layer->getWidth() > $dim['width'] || $layer->getHeight() > $dim['height']) {
                        $layer->resizeInPixel($dim['width'], $dim['height'], true);
                    }
                }

                if($dim['crop']) {
                    $layer->cropMaximumInPixel(0, 0, "MM");
                }

                $layer->save(
                    substr($destPathWithFormat, 0, strrpos($destPathWithFormat, '/')),
                    substr($destPathWithFormat, strrpos($destPathWithFormat, '/') + 1),
                    true,
                    null,
                    $dim['quality']
                    );

                $layer = null;
=======
                $this->imageManipulation($tmpPath, $fileDestinationAbsolute, $format);
>>>>>>> 6dc433ff
            }

            unlink($tmpPath);
            $entity->$propertySetter(null);

            return true;
        }

        return false;
    }

    /**
     * Manipulates image according to image format definitons
     *
     * @param  string $sourcePath              The source image path
     * @param  string $fileDestinationAbsolute The destination path ({-img-format-} placeholder will be updated if neeeded)
     * @param  string $format                  The desired image format
     *
     * @return void
     */
    private function imageManipulation($sourcePath, $fileDestinationAbsolute, $format)
    {
        $layer = new ImageWorkshop(array('imageFromPath' => $sourcePath));
        $confPerso = isset($this->imageFormatDefinition[$format]) ? $this->imageFormatDefinition[$format] : null;
        $confDefault = isset($this->defaultConf[$format]) ? $this->defaultConf[$format] : null;
        $confFallback = $this->defaultConf['fallback'];
        $destPathWithFormat = $this->transformPathWithFormat($fileDestinationAbsolute, $format);
        $dim = array();

        foreach (array_keys($confFallback) as $key) {
            $dim[$key] = ($confPerso && isset($confPerso[$key])) ?
            $confPerso[$key] :
            (($confDefault && isset($confDefault[$key])) ? $confDefault[$key] : $confFallback[$key]);
        }

        if($dim['size'] > 0){
            $layer->resizeByNarrowSideInPixel($dim['size'], true);
        }
        elseif($dim['width'] != null && $dim['height'] != null) {
            $layer->resizeInPixel($dim['width'], $dim['height'], false);
        }
        elseif($dim['width'] != null || $dim['height'] != null) {
            $layer->resizeInPixel($dim['width'], $dim['height'], true);
        }

        if($dim['crop']) {
            $layer->cropMaximumInPixel(0, 0, "MM");
        }

        $layer->save(
            substr($destPathWithFormat, 0, strrpos($destPathWithFormat, '/')),
            substr($destPathWithFormat, strrpos($destPathWithFormat, '/') + 1),
            true,
            null,
            $dim['quality']
            );

        $layer = null;
    }

    /**
     * Removes one or several file from the entity
     *
     * @param  BaseEntityWithFile $entity       The entity from witch the file will be removed
     * @param  mixed              $properties   A file property name or an array containing file property names
     * @param  boolean            $doEraseFiles Set to FALSE to keep file on the disk
     * @param  boolean            $doSave       Set to FALSE if you don't want to save the entity while file are deleted
     *
     * @return BaseEntityWithFile               The saved entity
     */
    public function removeFiles(BaseEntityWithFile $entity, $properties = array(), $doEraseFiles = true, $doSave = true)
    {
        parent::removeFiles($entity, $properties, $doEraseFiles, $doSave);
    }

    /**
     * Replace a property file by another, giver it's path
     *
     * @param BaseEntityWithFile $entity               The entity owning the files
     * @param string             $propertyName         The property linked to the file
     * @param array              $callbackElementArray Values that will be used for callback
     * @param string             $operation            'copy' or 'rename'
     *
     * @return array An array containing informations about the copied file
     */
    public function replaceFile(BaseEntityWithFile $entity, $propertyName, $sourceFilepath, $destFilepath = null, $operation = 'copy')
    {
        $propertyGetter = $this->getter($propertyName);
        $propertyFileNameGetter = $this->getter($propertyName, true);
        $propertyFileNameSetter = $this->setter($propertyName, true);

       if (is_file($sourceFilepath)) {

            if($destFilepath) {
                $entity->$propertyFileNameSetter($destFilepath);
            }
            else {
                $entity->$propertyFileNameSetter($this->buildDestination($entity, $propertyName, $sourceFilepath, null));
            }

            foreach ($this->imageFormatChoices[$propertyName] as $format) {

                $oldDestPath = $this->getFileAbsolutePath($entity, $propertyName, $format);
                if(is_file($oldDestPath)) {
                    unlink($oldDestPath);
                }

                $absoluteDestFilepath = $this->getFileAbsolutePath($entity, $propertyName, $format);
                $absoluteDestDir = substr($absoluteDestFilepath, 0, strrpos($absoluteDestFilepath, '/'));
                if(!is_dir($absoluteDestDir)){
                    mkdir($absoluteDestDir, 0777, true);
                }

                // $operation($sourceFilepath, $absoluteDestFilepath);
                $this->imageManipulation($sourceFilepath, $absoluteDestFilepath, $format);
            }

            $fileInfo['extension'] = pathinfo($sourceFilepath, PATHINFO_EXTENSION);
            $fileInfo['original'] = pathinfo($sourceFilepath, PATHINFO_BASENAME);
            $fileInfo['size'] = filesize($sourceFilepath);
            $fileInfo['mime'] = mime_content_type($sourceFilepath);

            return $fileInfo;
        }

        return null;
    }

}<|MERGE_RESOLUTION|>--- conflicted
+++ resolved
@@ -33,19 +33,11 @@
      */
     public function __construct($arrayFilepath, $entityManager, $imageFormatDefinition, $imageFormatChoices)
     {
-<<<<<<< HEAD
      parent::__construct($arrayFilepath, $entityManager);
      $this->imageFormatDefinition = $imageFormatDefinition;
      $this->imageFormatChoices = $imageFormatChoices;
      $this->defaultConf = array(
         'fallback' => array('size' => 0, 'width' => null, 'height' => null, 'crop' => false, 'quality' => 75, 'enlarge' => false),
-=======
-       parent::__construct($arrayFilepath, $entityManager);
-       $this->imageFormatDefinition = $imageFormatDefinition;
-       $this->imageFormatChoices = $imageFormatChoices;
-       $this->defaultConf = array(
-        'fallback' => array('size' => 0, 'width' => null, 'height' => null, 'crop' => false, 'quality' => 75),
->>>>>>> 6dc433ff
         'original' => array('quality' => 95),
         'thumbnail' => array('size' => 100, 'crop' => true),
         );
@@ -145,51 +137,7 @@
             $entity->$propertyGetter()->move($tmpDir,$tmpName);
 
             foreach ($this->imageFormatChoices[$propertyName] as $format) {
-<<<<<<< HEAD
-                $layer = new ImageWorkshop(array('imageFromPath' => $tmpPath));
-                $confPerso = isset($this->imageFormatDefinition[$format]) ? $this->imageFormatDefinition[$format] : null;
-                $confDefault = isset($this->defaultConf[$format]) ? $this->defaultConf[$format] : null;
-                $confFallback = $this->defaultConf['fallback'];
-                $destPathWithFormat = $this->transformPathWithFormat($fileDestinationAbsolute, $format);
-                $dim = array();
-
-                foreach (array_keys($confFallback) as $key) {
-                    $dim[$key] = ($confPerso && isset($confPerso[$key])) ?
-                    $confPerso[$key] :
-                    (($confDefault && isset($confDefault[$key])) ? $confDefault[$key] : $confFallback[$key]);
-                }
-
-                if($dim['size'] > 0){
-                    if($dim['enlarge'] || $layer->getWidth() > $dim['size'] || $layer->getHeight() > $dim['size']) {
-                        if($dim['crop']) {
-                            $layer->resizeByNarrowSideInPixel($dim['size'], true);
-                        }
-                        else {
-                            $layer->resizeByLargestSideInPixel($dim['size'], true);
-                        }
-                    }
-                } elseif($dim['width'] != null || $dim['height'] != null) {
-                    if($dim['enlarge'] || $layer->getWidth() > $dim['width'] || $layer->getHeight() > $dim['height']) {
-                        $layer->resizeInPixel($dim['width'], $dim['height'], true);
-                    }
-                }
-
-                if($dim['crop']) {
-                    $layer->cropMaximumInPixel(0, 0, "MM");
-                }
-
-                $layer->save(
-                    substr($destPathWithFormat, 0, strrpos($destPathWithFormat, '/')),
-                    substr($destPathWithFormat, strrpos($destPathWithFormat, '/') + 1),
-                    true,
-                    null,
-                    $dim['quality']
-                    );
-
-                $layer = null;
-=======
                 $this->imageManipulation($tmpPath, $fileDestinationAbsolute, $format);
->>>>>>> 6dc433ff
             }
 
             unlink($tmpPath);
@@ -226,13 +174,45 @@
         }
 
         if($dim['size'] > 0){
-            $layer->resizeByNarrowSideInPixel($dim['size'], true);
+            //$layer->resizeByNarrowSideInPixel($dim['size'], true);
+            $layer->resizeInPixel($dim['size'], $dim['size'], true, 0, 0, 'MM');
         }
         elseif($dim['width'] != null && $dim['height'] != null) {
-            $layer->resizeInPixel($dim['width'], $dim['height'], false);
+            //$layer->resizeInPixel($dim['width'], $dim['height'], true, 0, 0, 'MM');
+            if ($layer->getWidth() <= $dim['width'] && $layer->getHeight() <= $dim['height']) { // cas 1: layer strictement plus petit que le thumb voulu
+    
+                $boxLayer = new ImageWorkshop(array(
+                    "width" => $dim['width'],
+                    "height" => $dim['height'],
+                    "backgroundColor" => "FFFFFF", // Fill blanc
+                ));
+                
+                $boxLayer->addLayerOnTop($layer, 0, 0, 'MM'); // Superpose $layer au dessus de $boxLayer dans son milieu
+                $layer = $boxLayer;
+                
+            } elseif ($layer->getWidth() > $dim['width'] && $layer->getHeight() > $dim['height']) { // cas 2: layer plus grand que le thumb voulu
+                
+                $largestSide = ($dim['width'] > $dim['height']) ?  $dim['width'] : $dim['height'];
+                $layer->cropMaximumInPixel(0, 0, "MM");
+                $layer->resizeInPixel($largestSide, $largestSide);
+                $layer->cropInPixel($dim['width'], $dim['height'], 0, 0, 'MM');
+                
+            } else { // cas 3: largeur ou hauteur plus grande que celle du thumb
+                
+                if ($layer->getWidth() > $dim['width']) {
+                    $layer->resizeInPixel($dim['width']);
+                    $layer->cropInPixel($dim['width'], $layer->getHeight(), 0, 0, 'MM');
+                    
+                } else {
+                    $layer->resizeInPixel(null, $dim['height']);
+                    $layer->cropInPixel($layer->getWidth(), $dim['height'], 0, 0, 'MM');
+                }
+                
+                $layer->resizeInPixel($dim['width'], $dim['height'], true);
+            }
         }
         elseif($dim['width'] != null || $dim['height'] != null) {
-            $layer->resizeInPixel($dim['width'], $dim['height'], true);
+            $layer->resizeInPixel($dim['width'], $dim['height'], true, 0, 0, 'MM');
         }
 
         if($dim['crop']) {
